--- conflicted
+++ resolved
@@ -761,15 +761,7 @@
         return false;
     }
 
-<<<<<<< HEAD
     int id = m_widgetToId.at(widget);
-=======
-    removeTab(it->index);
-    m_toolviewInfo.erase(it);
-    m_toolviews.erase(std::remove(m_toolviews.begin(), m_toolviews.end(), widget), m_toolviews.end());
-    auto toggledIt = std::remove(m_toggledTools.begin(), m_toggledTools.end(), widget);
-    m_toggledTools.erase(toggledIt, m_toggledTools.end());
->>>>>>> 2a43971f
 
     auto tbar = m_widgetToTabBar.at(widget);
     tbar->removeTab(id);
@@ -788,67 +780,8 @@
         return false;
     }
 
-<<<<<<< HEAD
     tabBar(widget)->showToolView(m_widgetToId.at(widget));
     updateSidebar();
-=======
-    m_toggledTools.clear();
-
-    bool unfixSize = false;
-    // hide other non-persistent views
-    for (const auto &info : m_toolviewInfo) {
-        ToolView *wid = info.tview;
-        if (wid != widget && !wid->persistent) {
-            hideWidget(wid);
-        }
-        // lock persistents' size while show/hide reshuffle happens
-        // (could also make this behavior per-widget configurable)
-        if (wid->persistent) {
-            const auto size = wid->size();
-            wid->setMaximumSize(size);
-            wid->setMinimumSize(size);
-            unfixSize = true;
-        }
-    }
-
-    ToolViewInfo &viewInfo = *it;
-    setTab(viewInfo.index, true);
-
-    /**
-     * resize to right size again and show, else artifacts
-     */
-    if (viewInfo.size.isValid()) {
-        widget->resize(viewInfo.size);
-    }
-
-    /**
-     * resize to right size again and show, else artifacts
-     * same as for widget, both needed
-     */
-    if (m_preHideSize.isValid()) {
-        widget->resize(m_preHideSize);
-        m_ownSplit->resize(m_preHideSize);
-    }
-    m_ownSplit->show();
-    widget->show();
-
-    // release persistent size again
-    // (later on, when all event processing has happened)
-    auto func = [this]() {
-        auto wsizes = m_ownSplit->sizes();
-        for (const auto &info : m_toolviewInfo) {
-            info.tview->setMinimumSize(QSize(0, 0));
-            info.tview->setMaximumSize(QSize(QWIDGETSIZE_MAX, QWIDGETSIZE_MAX));
-        }
-        m_ownSplit->setSizes(wsizes);
-    };
-    if (unfixSize) {
-        QTimer::singleShot(0, this, func);
-    }
-
-    // ensure that the sidebar is expanded
-    expandSidebar(widget);
->>>>>>> 2a43971f
 
     return true;
 }
@@ -966,7 +899,6 @@
         tabBar(i)->collapseToolView();
     }
 
-<<<<<<< HEAD
     m_isPreviouslyCollapsed = true;
 
     if (!m_resizePlaceholder) {
@@ -978,17 +910,6 @@
         QList<int> wsizes = m_splitter->sizes();
         wsizes[m_ownSplitIndex] = 0;
         m_splitter->setSizes(wsizes);
-=======
-static void addMoveActions(QMenu &menu, KMultiTabBar::KMultiTabBarPosition position)
-{
-    menu.addSection(QIcon::fromTheme(QStringLiteral("move")), i18n("Move To"));
-
-    for (const auto &info : s_sideBarInfo) {
-        if (info.side == position) {
-            continue;
-        }
-        menu.addAction(QIcon::fromTheme(QLatin1String(info.icon)), i18n(info.name))->setData(info.side);
->>>>>>> 2a43971f
     }
 
     // Now that tools are hidden, ensure the doc got the focus
@@ -1592,15 +1513,9 @@
 
 void MainWindow::hideToolViews()
 {
-<<<<<<< HEAD
     for (const auto &tv : m_toolviews) {
         if (tv) {
             tv->sidebar()->hideToolView(tv);
-=======
-    for (auto *tv : m_toolviews) {
-        if (tv && tv->isVisible()) {
-            tv->sidebar()->hideWidget(tv);
->>>>>>> 2a43971f
         }
     }
     m_centralWidget->setFocus();
