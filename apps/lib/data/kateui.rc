<?xml version="1.0" encoding="UTF-8"?>
<!DOCTYPE gui SYSTEM "kpartgui.dtd">
<<<<<<< HEAD
<gui name="kate" version="99" translationDomain="kate">
=======
<gui name="kate" version="101" translationDomain="kate">
>>>>>>> c61bc450
  <MenuBar>
    <Menu name="file" noMerge="1">
      <text>&amp;File</text>
      <Action name="file_new"/>
      <Action name="view_new_view"/>
      <DefineGroup name="new_merge"/>
      <Separator/>
      <Action name="file_open"/>
      <Action name="file_open_recent"/>
      <Action name="file_open_with"/>
      <DefineGroup name="open_merge"/>
      <Separator/>
      <DefineGroup name="save_merge"/>
      <Action name="file_save_all"/>
      <Separator/>
      <DefineGroup name="revert_merge"/>
      <Action name="file_reload_all"/>
      <DefineGroup name="print_merge"/>
      <DefineGroup name="export_merge"/>
      <Separator/>
      <Action name="file_close"/>
      <Action name="file_close_other"/>
      <Action name="file_close_all"/>
      <Action name="file_close_orphaned"/>
      <DefineGroup name="close_merge"/>
      <Separator/>
      <Menu name="file_file_actions"><text>File Actions</text>
        <Action name="file_rename"/>
        <Action name="file_delete"/>
        <Action name="file_compare"/>
        <Separator/>
        <Action name="file_copy_filepath"/>
        <Action name="file_open_containing_folder"/>
        <Action name="file_properties"/>
      </Menu>
      <Separator/>
      <Action name="file_quit"/>
    </Menu>
    <Menu name="edit">
      <text>&amp;Edit</text>
      <DefineGroup name="edit_undo_merge"/>
      <Separator group="edit_undo_merge"/>
      <DefineGroup name="edit_paste_merge"/>
      <Separator/>
      <DefineGroup name="edit_select_merge"/>
      <Separator/>
      <DefineGroup name="edit_find_merge"/>
      <Separator/>
    </Menu>
    <Menu name="selection" append="before_view">
      <text>&amp;Selection</text>
    </Menu>
    <Menu name="go">
      <text>&amp;Go</text>
      <Action name="view_quick_open" />
      <DefineGroup name="view_switch_tab"/>
      <Separator/>
      <DefineGroup name="edit_goto"/>
      <DefineGroup name="switch_document"/>
      <Separator/>
      <Action name="view_next_tab"/>
      <Action name="view_prev_tab"/>
      <Separator/>
      <Action name="view_history_back" />
      <Action name="view_history_forward" />
      <Separator/>
      <DefineGroup name="edit_goto2"/>
    </Menu>
    <Menu name="view">
      <text>&amp;View</text>
      <Menu name="view-split">
        <text>Split View</text>
        <Action name="go_prev_split_view"/>
        <Action name="go_next_split_view"/>
        <Separator/>
        <Action name="go_left_split_view"/>
        <Action name="go_right_split_view"/>
        <Action name="go_upward_split_view"/>
        <Action name="go_downward_split_view"/>
        <Separator/>
        <Action name="view_split_vert"/>
        <Action name="view_split_horiz"/>
        <Action name="view_split_vert_move_doc"/>
        <Action name="view_split_horiz_move_doc"/>
        <Action name="view_split_toggle"/>
        <Separator/>
        <Action name="view_close_current_space"/>
        <Action name="view_close_others"/>
        <Separator/>
        <Action name="view_hide_others"/>
        <Separator/>
        <Action name="view_split_move_left"/>
        <Action name="view_split_move_right"/>
        <Action name="view_split_move_up"/>
        <Action name="view_split_move_down"/>
      </Menu>
      <Separator/>
      <Merge name="kate_mdi_view_actions"/>
      <Separator/>
      <DefineGroup name="view_operations"/>
    </Menu>
    <DefineGroup name="after_view"/>
    <Merge/>
    <DefineGroup name="before_tools"/>
    <Menu name="tools">
      <text>&amp;Tools</text>
      <Action name="tools_external"/>
      <Separator/>
      <DefineGroup name="tools_operations"/>
      <DefineGroup name="tools_konsole"/>
      <Separator group="tools_konsole"/>
      <DefineGroup name="tools_snippet"/>
      <Separator group="tools_snippet"/>
      <DefineGroup name="tools_operations2"/>
      <Separator group="tools_operations2"/>
      <DefineGroup name="tools_git_blame"/>
      <Separator group="tools_git_blame"/>
      <DefineGroup name="tools_spelling"/>
      <DefineGroup name="tools_operations3"/>
    </Menu>
    <Action name="sessions"/>
    <Menu name="settings">
      <text>&amp;Settings</text>
      <Action name="colorscheme_menu" group="color"/>
      <DefineGroup name="color"/>
      <Action name="settings_show_tab_bar" append="show_merge"/>
      <Action name="settings_show_full_path" append="show_merge"/>
      <Action name="settings_show_url_nav_bar" append="show_merge"/>
    </Menu>
    <Menu name="help">
      <text>&amp;Help</text>
      <Action name="help_welcome_page"/>
    </Menu>
  </MenuBar>
  <ToolBar name="mainToolBar" noMerge="1">
    <text>Main Toolbar</text>
    <Action name="file_new"/>
    <Action name="file_open"/>
    <Separator/>
    <DefineGroup name="file_operations"/>
    <Separator/>
    <DefineGroup name="print_merge"/>
    <Separator/>
    <DefineGroup name="edit_operations"/>
    <Separator/>
    <DefineGroup name="find_operations"/>
    <Separator/>
    <DefineGroup name="zoom_operations"/>
  </ToolBar>
  <Merge/>
  <ToolBar noMerge="1" name="hamburgerBar">
    <Spacer/>
    <Action name="hamburger_menu" />
  </ToolBar>
  <Menu name="ktexteditor_popup" noMerge="1">
    <DefineGroup name="popup_operations"/>
    <DefineGroup name="popup_operations2"/>
  </Menu>
  <Menu name="viewspace_popup" noMerge="1">
    <Action name="view_split_vert"/>
    <Action name="view_split_horiz"/>
    <Separator/>
    <Action name="view_close_current_space"/>
    <Separator/>
    <Action name="go_back"/>
    <Action name="go_forward"/>
    <Action name="doc_list"/>
    <Menu name="viewspace_popup_statusbar">
      <text>&amp;Status Bar Items</text>
      <Action name="show_cursor_pos"/>
      <Action name="show_char_count"/>
      <Action name="show_insert_mode"/>
      <Action name="show_select_mode"/>
      <Action name="show_encoding"/>
      <Action name="show_doc_name"/>
    </Menu>
  </Menu>
</gui>
<!-- kate: space-indent on; indent-width 4; replace-tabs on; --><|MERGE_RESOLUTION|>--- conflicted
+++ resolved
@@ -1,10 +1,6 @@
 <?xml version="1.0" encoding="UTF-8"?>
 <!DOCTYPE gui SYSTEM "kpartgui.dtd">
-<<<<<<< HEAD
-<gui name="kate" version="99" translationDomain="kate">
-=======
 <gui name="kate" version="101" translationDomain="kate">
->>>>>>> c61bc450
   <MenuBar>
     <Menu name="file" noMerge="1">
       <text>&amp;File</text>
