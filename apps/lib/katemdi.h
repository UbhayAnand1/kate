--- conflicted
+++ resolved
@@ -314,6 +314,8 @@
     // reimplemented, to block a show() call if all sidebars are forced hidden
     void setVisible(bool visible) override;
 
+    void addToToggled(ToolView *tv);
+
 protected:
     bool eventFilter(QObject *obj, QEvent *ev) override;
 
@@ -340,46 +342,10 @@
      */
     void updateButtonStyle(KMultiTabBarTab *button);
 
-<<<<<<< HEAD
     /**
      * Monitor resizes using the mouse and update the last size accordingly.
      */
     void updateLastSizeOnResize();
-=======
-    void addToToggled(ToolView *tv);
-
-protected:
-    bool eventFilter(QObject *obj, QEvent *ev) override;
-
-private Q_SLOTS:
-    void buttonPopupActivate(QAction *);
-
-private:
-    void showRaisedTabs();
-
-    enum ActionIds {
-        PersistAction = 10,
-        HideButtonAction = 11,
-        ConfigureAction = 20,
-    };
-
-    MainWindow *m_mainWin;
-
-    KMultiTabBar::KMultiTabBarPosition m_pos{};
-    QSplitter *m_splitter = nullptr;
-    KMultiTabBar *m_tabBar = nullptr;
-    QSplitter *m_ownSplit = nullptr;
-
-public:
-    struct ToolViewInfo {
-        ToolView *tview = nullptr;
-        int index = 0;
-        QSize size;
-    };
-
-private:
-    std::vector<ToolViewInfo> m_toolviewInfo;
->>>>>>> 2a43971f
 
     MultiTabBar *insertTabBar(int idx = -1);
 
@@ -414,22 +380,11 @@
 
     MainWindow *m_mainWin;
 
-<<<<<<< HEAD
     KMultiTabBar::KMultiTabBarPosition m_tabBarPosition{};
     KMultiTabBar::KMultiTabBarStyle m_tabBarStyle{};
     QSplitter *m_splitter;
     QSplitter *m_ownSplit;
     const int m_ownSplitIndex;
-=======
-    /**
-     * List of toolviews that were hidden by a call to toggleToolViews(),
-     * so that there are toggled back to visible by a subsequent call to
-     * toggleToolViews().
-     */
-    std::vector<ToolView *> m_toggledTools;
-
-    int m_lastSize = 0;
->>>>>>> 2a43971f
 
     std::map<int, ToolView *> m_idToWidget;
     std::map<ToolView *, int> m_widgetToId;
